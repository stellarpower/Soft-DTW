import tensorflow as tf
import numpy as np



# Can't seem to force tensorflow to run eagerly in general.
# Maps etc. seem always to be compiled ot the graph.
# This decorator effectively disables the tf.function decorator if eager execution is enabled.
RunEagerly = True 

def OptionalGraphFunction(func):
    return func if RunEagerly else tf.function(func)
    


class SDTWLoss(tf.keras.losses.Loss):
    def __init__(self, gamma: float = 1.0):
        super(SDTWLoss, self).__init__()
        self.gamma = tf.convert_to_tensor(gamma)


    # Native python implementation of the Cython version
    # This allows tensorflow to compile it in the graph, and so is actually optimal over using Cython
    @staticmethod
    @tf.function
    def softmin3(a, b, c, gamma):
        a /= -gamma
        b /= -gamma
        c /= -gamma

        max_val = tf.reduce_max([a, b, c])

        rTotal = \
              tf.exp(a - max_val) \
            + tf.exp(b - max_val) \
            + tf.exp(c - max_val)
        
        logarithm = tf.math.log(rTotal) + max_val
        result = -gamma * logarithm

        return result

    
    # Not sure if instance methods can be tf.functions
    # So forward to the static version
    def call      (self, y_true, y_pred):
        return SDTWLoss.callStatic(y_true, y_pred, self.gamma)


    @staticmethod
<<<<<<< HEAD
    @tf.custom_gradient
    def callStatic(y_true, y_pred, gamma):
        
        # tmp = [] # execution time : 14 seconds
        # for b_i in range(0, y_true.shape[0]):
        #     dis_ = self.unit_loss(y_true[b_i], y_pred[b_i])
        #     tmp.append(dis_)
        # return tf.reduce_sum(tf.convert_to_tensor(tmp))
    
        # batch execution loop -> execution time : 13
        batch_Distances_ =  SDTWLoss.batch_squared_euclidean_compute_tf(y_true, y_pred)

=======
    @OptionalGraphFunction
    def callStatic(y_true, y_pred, gamma):
>>>>>>> 8afad02f

        # Maps over axis 0 (sequences in batch) and compute the loss for each separate sequence independently.
        individualLossesForEachSequence = tf.map_fn(

            # map_fn does not expand the tuple; we need to explode it ourselves.
            lambda asTuple: SDTWLoss.computeSingleSequenceLoss(*asTuple, gamma),
            (y_true, y_pred),
            
            # We have to specify that the output is just a scalar value, and not a tensor, when te input and output shapes differ
            # FIXME This is hardcoded single-precision float for now.
            fn_output_signature=tf.float32, 
        )

        # Now we just sum over all sequences in the batch for a scalar return value.
        result = tf.reduce_sum(
            tf.convert_to_tensor(individualLossesForEachSequence)
        )

        forwardCalculations = (
            #batch_Distances_, result, "lengths", gamma, "bandwidth"
            batch_Distances_, result, gamma,
        )

        # Now we have to return both the forward pass and the gradient function
        return result, lambda upstream: SDTWLoss.backwardPass(y_true, y_pred, forwardCalculations, upstream)




    # This should be applied on each sequence in the batch.
    # These are separate, so we can do in parallel and make life easier and help the graph optimise.
    @staticmethod
    @OptionalGraphFunction
    def computeSingleSequenceLoss(y_true, y_pred, gamma):

        pairwiseDistanceMatrix = SDTWLoss.computePairwiseDistanceMatrix(y_true, y_pred)

        unitLoss = SDTWLoss.unit_loss_from_D(pairwiseDistanceMatrix, gamma)

        return unitLoss




    
    @staticmethod
    @OptionalGraphFunction
    def computePairwiseDistanceMatrix(a: tf.Tensor, b: tf.Tensor) -> None:
        """
        # return pairwise euclidean difference matrix
        Args:
          A,                    [m,d] matrix
          B,                    [n,d] matrix
        Returns:
          pairwiseDistances,    [m,n] matrix of pairwise distances
        """
        
        # Expand dimensions to enable broadcasting
        a_expanded = tf.expand_dims(a, axis = 1)  # Shape: [m, 1, d]
        b_expanded = tf.expand_dims(b, axis = 0)  # Shape: [1, n, d]

        # Compute pairwise squared Euclidean distances
        squared_diff = tf.reduce_sum(
            tf.square(a_expanded - b_expanded),
            axis = -1
        )  # Shape: [m, n]

        return squared_diff
    
    

    

    @staticmethod
    @OptionalGraphFunction
    def unit_loss_from_D(D_,  gamma : tf.Tensor):
        m, n = tf.shape(D_)[0], tf.shape(D_)[1]

        # Allocate memory.
        loss = tf.fill(
            (m + 2, n + 2),
            tf.constant(np.inf) # , dtype = tf.float32) # Todo - parameterise me later.
        )

        loss = tf.tensor_scatter_nd_update(
            loss,
            [[0, 0]],
            [0.0]
        )
        
        # The graph compiler will automatically convert these loops to the appropriate backend-compatible loops
        # but only if the loop condition is a tensor itself.
        for i in tf.range(1, m + 1):
            for j in tf.range(1, n + 1):

                # D is indexed starting from 0.

                softMinimum = SDTWLoss.softmin3(
                    loss[i - 1, j    ],
                    loss[i - 1, j - 1],
                    loss[i    , j - 1],
                    
                    gamma
                )

                loss = tf.tensor_scatter_nd_update(
                    loss,
                    [ [i, j] ],
                    [ D_[i - 1, j - 1] + softMinimum ]
                )

        return loss[m, n]


    

    @staticmethod
    @tf.function
    def backwardPass(y_true, y_pred, forwardCalculations, upstream):
        # Think we should return a tensor, not a scalar, but not sure
        
        batch_Distances_, result, gamma, = forwardCalculations
        

        gradients = tf.map_fn(
            lambda resultsThisBatch: SDTWLoss.backwardsOneBatch(resultsThisBatch, y_true, y_pred, forwardCalculations, upstream),
            tf.zip(result, batch_Distances_)
        )
        
        # y_true is not a parameter, so, we return None.
        # FIXME - tensorflow thinks the gamma is aparameter, so, it expects a gradient for it.
        # Return None for now, to disable computation
        return None, upstream * gradients, None
        


    # One sequence in the batch.
    @staticmethod
    @tf.function
    def backwardsOneBatch(resultsThisBatch, y_true, y_pred, forwardCalculations, upstream):
        
        # Unzip to get the distance matrix too
        (resultThisBatch, batch_Distances_) = resultsThisBatch

        #m, n, _lengths, gamma, _bandwidth = forwardCalculations
        batch_Distances_, result, gamma, = forwardCalculations


        m, n = tf.shape(batch_Distances_)[0], tf.shape(batch_Distances_)[1]

        # The gradient array needs to be padded to be larger than the original distances matrix
        gradientsShape = (m + 2, n + 2)
        
        # Result for the gradients
        # Called E in the paper
        gradients = tf.zeros(gradientsShape)

        # The graph compiler will automatically convert these loops to the appropriate backend-compatible loops
        # but only if the loop condition is a tensor itself.
        for j in tf.range(m, 0, -1):
            for i in tf.range(n, 0, -1):
                a =  resultThisBatch[i + 1, j    ]   -   resultThisBatch[i, j]   -   batch_Distances_[i + 1, j    ]
                b =  resultThisBatch[i,     j + 1]   -   resultThisBatch[i, j]   -   batch_Distances_[i,     j + 1]
                c =  resultThisBatch[i + 1, j + 1]   -   resultThisBatch[i, j]   -   batch_Distances_[i + 1, j + 1]

                a = tf.exp(a / gamma)
                b = tf.exp(b / gamma)
                c = tf.exp(c / gamma)

                gradient = (

                        a * gradients[i + 1, j    ]
                     +  b * gradients[i,     j + 1]
                     +  c * gradients[i + 1, j + 1]
                )

                gradients[i, j] = gradient



        ## Andthen we need to remove the padding before returning
        unpadded = gradients[1:(n + 1), 1:(m + 1)]

        return unpadded
    

                
<|MERGE_RESOLUTION|>--- conflicted
+++ resolved
@@ -1,254 +1,236 @@
-import tensorflow as tf
-import numpy as np
-
-
-
-# Can't seem to force tensorflow to run eagerly in general.
-# Maps etc. seem always to be compiled ot the graph.
-# This decorator effectively disables the tf.function decorator if eager execution is enabled.
-RunEagerly = True 
-
-def OptionalGraphFunction(func):
-    return func if RunEagerly else tf.function(func)
-    
-
-
-class SDTWLoss(tf.keras.losses.Loss):
-    def __init__(self, gamma: float = 1.0):
-        super(SDTWLoss, self).__init__()
-        self.gamma = tf.convert_to_tensor(gamma)
-
-
-    # Native python implementation of the Cython version
-    # This allows tensorflow to compile it in the graph, and so is actually optimal over using Cython
-    @staticmethod
-    @tf.function
-    def softmin3(a, b, c, gamma):
-        a /= -gamma
-        b /= -gamma
-        c /= -gamma
-
-        max_val = tf.reduce_max([a, b, c])
-
-        rTotal = \
-              tf.exp(a - max_val) \
-            + tf.exp(b - max_val) \
-            + tf.exp(c - max_val)
-        
-        logarithm = tf.math.log(rTotal) + max_val
-        result = -gamma * logarithm
-
-        return result
-
-    
-    # Not sure if instance methods can be tf.functions
-    # So forward to the static version
-    def call      (self, y_true, y_pred):
-        return SDTWLoss.callStatic(y_true, y_pred, self.gamma)
-
-
-    @staticmethod
-<<<<<<< HEAD
-    @tf.custom_gradient
-    def callStatic(y_true, y_pred, gamma):
-        
-        # tmp = [] # execution time : 14 seconds
-        # for b_i in range(0, y_true.shape[0]):
-        #     dis_ = self.unit_loss(y_true[b_i], y_pred[b_i])
-        #     tmp.append(dis_)
-        # return tf.reduce_sum(tf.convert_to_tensor(tmp))
-    
-        # batch execution loop -> execution time : 13
-        batch_Distances_ =  SDTWLoss.batch_squared_euclidean_compute_tf(y_true, y_pred)
-
-=======
-    @OptionalGraphFunction
-    def callStatic(y_true, y_pred, gamma):
->>>>>>> 8afad02f
-
-        # Maps over axis 0 (sequences in batch) and compute the loss for each separate sequence independently.
-        individualLossesForEachSequence = tf.map_fn(
-
-            # map_fn does not expand the tuple; we need to explode it ourselves.
-            lambda asTuple: SDTWLoss.computeSingleSequenceLoss(*asTuple, gamma),
-            (y_true, y_pred),
-            
-            # We have to specify that the output is just a scalar value, and not a tensor, when te input and output shapes differ
-            # FIXME This is hardcoded single-precision float for now.
-            fn_output_signature=tf.float32, 
-        )
-
-        # Now we just sum over all sequences in the batch for a scalar return value.
-        result = tf.reduce_sum(
-            tf.convert_to_tensor(individualLossesForEachSequence)
-        )
-
-        forwardCalculations = (
-            #batch_Distances_, result, "lengths", gamma, "bandwidth"
-            batch_Distances_, result, gamma,
-        )
-
-        # Now we have to return both the forward pass and the gradient function
-        return result, lambda upstream: SDTWLoss.backwardPass(y_true, y_pred, forwardCalculations, upstream)
-
-
-
-
-    # This should be applied on each sequence in the batch.
-    # These are separate, so we can do in parallel and make life easier and help the graph optimise.
-    @staticmethod
-    @OptionalGraphFunction
-    def computeSingleSequenceLoss(y_true, y_pred, gamma):
-
-        pairwiseDistanceMatrix = SDTWLoss.computePairwiseDistanceMatrix(y_true, y_pred)
-
-        unitLoss = SDTWLoss.unit_loss_from_D(pairwiseDistanceMatrix, gamma)
-
-        return unitLoss
-
-
-
-
-    
-    @staticmethod
-    @OptionalGraphFunction
-    def computePairwiseDistanceMatrix(a: tf.Tensor, b: tf.Tensor) -> None:
-        """
-        # return pairwise euclidean difference matrix
-        Args:
-          A,                    [m,d] matrix
-          B,                    [n,d] matrix
-        Returns:
-          pairwiseDistances,    [m,n] matrix of pairwise distances
-        """
-        
-        # Expand dimensions to enable broadcasting
-        a_expanded = tf.expand_dims(a, axis = 1)  # Shape: [m, 1, d]
-        b_expanded = tf.expand_dims(b, axis = 0)  # Shape: [1, n, d]
-
-        # Compute pairwise squared Euclidean distances
-        squared_diff = tf.reduce_sum(
-            tf.square(a_expanded - b_expanded),
-            axis = -1
-        )  # Shape: [m, n]
-
-        return squared_diff
-    
-    
-
-    
-
-    @staticmethod
-    @OptionalGraphFunction
-    def unit_loss_from_D(D_,  gamma : tf.Tensor):
-        m, n = tf.shape(D_)[0], tf.shape(D_)[1]
-
-        # Allocate memory.
-        loss = tf.fill(
-            (m + 2, n + 2),
-            tf.constant(np.inf) # , dtype = tf.float32) # Todo - parameterise me later.
-        )
-
-        loss = tf.tensor_scatter_nd_update(
-            loss,
-            [[0, 0]],
-            [0.0]
-        )
-        
-        # The graph compiler will automatically convert these loops to the appropriate backend-compatible loops
-        # but only if the loop condition is a tensor itself.
-        for i in tf.range(1, m + 1):
-            for j in tf.range(1, n + 1):
-
-                # D is indexed starting from 0.
-
-                softMinimum = SDTWLoss.softmin3(
-                    loss[i - 1, j    ],
-                    loss[i - 1, j - 1],
-                    loss[i    , j - 1],
-                    
-                    gamma
-                )
-
-                loss = tf.tensor_scatter_nd_update(
-                    loss,
-                    [ [i, j] ],
-                    [ D_[i - 1, j - 1] + softMinimum ]
-                )
-
-        return loss[m, n]
-
-
-    
-
-    @staticmethod
-    @tf.function
-    def backwardPass(y_true, y_pred, forwardCalculations, upstream):
-        # Think we should return a tensor, not a scalar, but not sure
-        
-        batch_Distances_, result, gamma, = forwardCalculations
-        
-
-        gradients = tf.map_fn(
-            lambda resultsThisBatch: SDTWLoss.backwardsOneBatch(resultsThisBatch, y_true, y_pred, forwardCalculations, upstream),
-            tf.zip(result, batch_Distances_)
-        )
-        
-        # y_true is not a parameter, so, we return None.
-        # FIXME - tensorflow thinks the gamma is aparameter, so, it expects a gradient for it.
-        # Return None for now, to disable computation
-        return None, upstream * gradients, None
-        
-
-
-    # One sequence in the batch.
-    @staticmethod
-    @tf.function
-    def backwardsOneBatch(resultsThisBatch, y_true, y_pred, forwardCalculations, upstream):
-        
-        # Unzip to get the distance matrix too
-        (resultThisBatch, batch_Distances_) = resultsThisBatch
-
-        #m, n, _lengths, gamma, _bandwidth = forwardCalculations
-        batch_Distances_, result, gamma, = forwardCalculations
-
-
-        m, n = tf.shape(batch_Distances_)[0], tf.shape(batch_Distances_)[1]
-
-        # The gradient array needs to be padded to be larger than the original distances matrix
-        gradientsShape = (m + 2, n + 2)
-        
-        # Result for the gradients
-        # Called E in the paper
-        gradients = tf.zeros(gradientsShape)
-
-        # The graph compiler will automatically convert these loops to the appropriate backend-compatible loops
-        # but only if the loop condition is a tensor itself.
-        for j in tf.range(m, 0, -1):
-            for i in tf.range(n, 0, -1):
-                a =  resultThisBatch[i + 1, j    ]   -   resultThisBatch[i, j]   -   batch_Distances_[i + 1, j    ]
-                b =  resultThisBatch[i,     j + 1]   -   resultThisBatch[i, j]   -   batch_Distances_[i,     j + 1]
-                c =  resultThisBatch[i + 1, j + 1]   -   resultThisBatch[i, j]   -   batch_Distances_[i + 1, j + 1]
-
-                a = tf.exp(a / gamma)
-                b = tf.exp(b / gamma)
-                c = tf.exp(c / gamma)
-
-                gradient = (
-
-                        a * gradients[i + 1, j    ]
-                     +  b * gradients[i,     j + 1]
-                     +  c * gradients[i + 1, j + 1]
-                )
-
-                gradients[i, j] = gradient
-
-
-
-        ## Andthen we need to remove the padding before returning
-        unpadded = gradients[1:(n + 1), 1:(m + 1)]
-
-        return unpadded
-    
-
-                
+import tensorflow as tf
+import numpy as np
+
+
+
+# Can't seem to force tensorflow to run eagerly in general.
+# Maps etc. seem always to be compiled ot the graph.
+# This decorator effectively disables the tf.function decorator if eager execution is enabled.
+RunEagerly = True 
+
+def OptionalGraphFunction(func):
+    return func if RunEagerly else tf.function(func)
+    
+
+
+class SDTWLoss(tf.keras.losses.Loss):
+    def __init__(self, gamma: float = 1.0):
+        super(SDTWLoss, self).__init__()
+        self.gamma = tf.convert_to_tensor(gamma)
+
+
+    # Native python implementation of the Cython version
+    # This allows tensorflow to compile it in the graph, and so is actually optimal over using Cython
+    @staticmethod
+    @tf.function
+    def softmin3(a, b, c, gamma):
+        a /= -gamma
+        b /= -gamma
+        c /= -gamma
+
+        max_val = tf.reduce_max([a, b, c])
+
+        rTotal = \
+              tf.exp(a - max_val) \
+            + tf.exp(b - max_val) \
+            + tf.exp(c - max_val)
+        
+        logarithm = tf.math.log(rTotal) + max_val
+        result = -gamma * logarithm
+
+        return result
+
+    
+    # Not sure if instance methods can be tf.functions
+    # So forward to the static version
+    def call      (self, y_true, y_pred):
+        return SDTWLoss.callStatic(y_true, y_pred, self.gamma)
+
+
+    @staticmethod
+    #@tf.custom_gradient
+    @OptionalGraphFunction
+    def callStatic(y_true, y_pred, gamma):
+
+
+        # Maps over axis 0 (sequences in batch) and compute the loss for each separate sequence independently.
+        individualLossesForEachSequence = tf.map_fn(
+
+            # map_fn does not expand the tuple; we need to explode it ourselves.
+            lambda asTuple: SDTWLoss.computeSingleSequenceLoss(*asTuple, gamma),
+            (y_true, y_pred),
+            
+            # We have to specify that the output is just a scalar value, and not a tensor, when te input and output shapes differ
+            # FIXME This is hardcoded single-precision float for now.
+            fn_output_signature=tf.float32, 
+        )
+
+        # Now we just sum over all sequences in the batch for a scalar return value.
+        result = tf.reduce_sum(
+            tf.convert_to_tensor(individualLossesForEachSequence)
+        )
+
+        forwardCalculations = (
+            #batch_Distances_, result, "lengths", gamma, "bandwidth"
+            batch_Distances_, result, gamma,
+        )
+
+        # Now we have to return both the forward pass and the gradient function
+        return result, lambda upstream: SDTWLoss.backwardPass(y_true, y_pred, forwardCalculations, upstream)
+
+
+
+
+    # This should be applied on each sequence in the batch.
+    # These are separate, so we can do in parallel and make life easier and help the graph optimise.
+    @staticmethod
+    @OptionalGraphFunction
+    def computeSingleSequenceLoss(y_true, y_pred, gamma):
+
+        pairwiseDistanceMatrix = SDTWLoss.computePairwiseDistanceMatrix(y_true, y_pred)
+
+        unitLoss = SDTWLoss.unit_loss_from_D(pairwiseDistanceMatrix, gamma)
+
+        return unitLoss
+
+
+
+
+    
+    @staticmethod
+    @OptionalGraphFunction
+    def computePairwiseDistanceMatrix(a: tf.Tensor, b: tf.Tensor) -> None:
+        """
+        # return pairwise euclidean difference matrix
+        Args:
+          A,                    [m,d] matrix
+          B,                    [n,d] matrix
+        Returns:
+          pairwiseDistances,    [m,n] matrix of pairwise distances
+        """
+        pairwiseDistances = tf.reduce_sum(
+            (  tf.expand_dims(a, 1) - tf.expand_dims(b, 0)  ) ** 2,
+            2
+        )
+        return pairwiseDistances
+    
+
+    
+    
+
+    
+
+    @staticmethod
+    @OptionalGraphFunction
+    def unit_loss_from_D(D_,  gamma : tf.Tensor):
+        m, n = tf.shape(D_)[0], tf.shape(D_)[1]
+
+        # Allocate memory.
+        loss = tf.fill(
+            (m + 2, n + 2),
+            tf.constant(np.inf) # , dtype = tf.float32) # Todo - parameterise me later.
+        )
+
+        loss = tf.tensor_scatter_nd_update(
+            loss,
+            [[0, 0]],
+            [0.0]
+        )
+        
+        # The graph compiler will automatically convert these loops to the appropriate backend-compatible loops
+        # but only if the loop condition is a tensor itself.
+        for i in tf.range(1, m + 1):
+            for j in tf.range(1, n + 1):
+
+                # D is indexed starting from 0.
+
+                softMinimum = SDTWLoss.softmin3(
+                    loss[i - 1, j    ],
+                    loss[i - 1, j - 1],
+                    loss[i    , j - 1],
+                    
+                    gamma
+                )
+
+                loss = tf.tensor_scatter_nd_update(
+                    loss,
+                    [ [i, j] ],
+                    [ D_[i - 1, j - 1] + softMinimum ]
+                )
+
+        return loss[m, n]
+
+
+    
+
+    @staticmethod
+    @tf.function
+    def backwardPass(y_true, y_pred, forwardCalculations, upstream):
+        # Think we should return a tensor, not a scalar, but not sure
+        
+        batch_Distances_, result, gamma, = forwardCalculations
+        
+
+        gradients = tf.map_fn(
+            lambda resultsThisBatch: SDTWLoss.backwardsOneBatch(resultsThisBatch, y_true, y_pred, forwardCalculations, upstream),
+            tf.zip(result, batch_Distances_)
+        )
+        
+        # y_true is not a parameter, so, we return None.
+        # FIXME - tensorflow thinks the gamma is aparameter, so, it expects a gradient for it.
+        # Return None for now, to disable computation
+        return None, upstream * gradients, None
+        
+
+
+    # One sequence in the batch.
+    @staticmethod
+    @tf.function
+    def backwardsOneBatch(resultsThisBatch, y_true, y_pred, forwardCalculations, upstream):
+        
+        # Unzip to get the distance matrix too
+        (resultThisBatch, batch_Distances_) = resultsThisBatch
+
+        #m, n, _lengths, gamma, _bandwidth = forwardCalculations
+        batch_Distances_, result, gamma, = forwardCalculations
+
+
+        m, n = tf.shape(batch_Distances_)[0], tf.shape(batch_Distances_)[1]
+
+        # The gradient array needs to be padded to be larger than the original distances matrix
+        gradientsShape = (m + 2, n + 2)
+        
+        # Result for the gradients
+        # Called E in the paper
+        gradients = tf.zeros(gradientsShape)
+
+        # The graph compiler will automatically convert these loops to the appropriate backend-compatible loops
+        # but only if the loop condition is a tensor itself.
+        for j in tf.range(m, 0, -1):
+            for i in tf.range(n, 0, -1):
+                a =  resultThisBatch[i + 1, j    ]   -   resultThisBatch[i, j]   -   batch_Distances_[i + 1, j    ]
+                b =  resultThisBatch[i,     j + 1]   -   resultThisBatch[i, j]   -   batch_Distances_[i,     j + 1]
+                c =  resultThisBatch[i + 1, j + 1]   -   resultThisBatch[i, j]   -   batch_Distances_[i + 1, j + 1]
+
+                a = tf.exp(a / gamma)
+                b = tf.exp(b / gamma)
+                c = tf.exp(c / gamma)
+
+                gradient = (
+
+                        a * gradients[i + 1, j    ]
+                     +  b * gradients[i,     j + 1]
+                     +  c * gradients[i + 1, j + 1]
+                )
+
+                gradients[i, j] = gradient
+
+
+
+        ## Andthen we need to remove the padding before returning
+        unpadded = gradients[1:(n + 1), 1:(m + 1)]
+
+        return unpadded
+    
+
+                